--- conflicted
+++ resolved
@@ -22,18 +22,9 @@
     F: FnOnce(&mut Context<'_>) -> R,
 {
     // Need to assigned owned a fixed location, so do not move it from here for the duration of the poll.
-<<<<<<< HEAD
-    let internals = Internals::new(shared.clone(), index);
-
-    let waker = RawWaker::new(&internals as *const _ as *const (), INTERNALS_VTABLE);
-    // Safety: We've created the vtable and data pointer to match `from_raw`'s requirements.
-    let waker = unsafe { Waker::from_raw(waker) };
-    let waker = mem::ManuallyDrop::new(waker);
-=======
     let internals = RefWaker { shared, index };
 
     let waker = unsafe { Waker::from_raw(internals.as_raw_waker()) };
->>>>>>> e1060961
     let mut cx = Context::from_waker(&waker);
     f(&mut cx)
 }
@@ -97,23 +88,6 @@
     }
 
     unsafe fn clone_unchecked(this: *const ()) -> RawWaker {
-<<<<<<< HEAD
-        // Safety: `this` is *const Self because it is called through the RawWaker vtable
-        let this = &(*(this as *const Self));
-        this.clone()
-    }
-
-    fn clone(&self) -> RawWaker {
-        let internals = Internals::new(self.shared.clone(), self.index);
-        let waker = Box::new(internals);
-        RawWaker::new(Box::into_raw(waker) as *const _, INTERNALS_VTABLE)
-    }
-
-    unsafe fn wake_unchecked(this: *const ()) {
-        // Safety: `this` is *const Self because it is called through the RawWaker vtable
-        // Note: this will never be called when it's passed by ref.
-        let this = Box::from_raw(this as *mut Self);
-=======
         // Safety: this is an `Arc<Self>` so it's safe to increment the ref count.
         // The ref count will be dropped in `drop_unchecked`.
         Arc::increment_strong_count(this);
@@ -124,7 +98,6 @@
         // Safety: `this` is *const Self because it is called through the RawWaker vtable
         // Note: this will never be called when it's passed by ref.
         let this = Arc::from_raw(this as *mut Self);
->>>>>>> e1060961
         this.wake()
     }
 
@@ -143,11 +116,7 @@
 
     unsafe fn drop_unchecked(this: *const ()) {
         // Safety: `this` is *const Self because it is called through the RawWaker vtable
-<<<<<<< HEAD
-        Box::from_raw(this as *mut Self);
-=======
         Arc::from_raw(this as *mut Self);
->>>>>>> e1060961
     }
 }
 
@@ -222,7 +191,6 @@
     }
 
     fn noop_wake(_: *const ()) {}
-<<<<<<< HEAD
 
     fn noop_wake_by_ref(_: *const ()) {}
 
@@ -310,10 +278,4 @@
             }
         }
     }
-=======
-
-    fn noop_wake_by_ref(_: *const ()) {}
-
-    fn noop_drop(_: *const ()) {}
->>>>>>> e1060961
 }